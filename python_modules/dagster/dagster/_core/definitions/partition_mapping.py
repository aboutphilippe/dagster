from abc import ABC, abstractmethod
<<<<<<< HEAD
from typing import Optional, cast, Union
=======
from typing import NamedTuple, Optional
>>>>>>> 305c6866

import dagster._check as check
from dagster._annotations import experimental, public
from dagster._core.definitions.partition import (
    PartitionsDefinition,
    DefaultPartitionsSubset,
    PartitionsSubset,
)
from dagster._core.definitions.partition_key_range import PartitionKeyRange
<<<<<<< HEAD
from dagster._core.definitions.multi_dimensional_partitions import (
    MultiPartitionsDefinition,
    MultiPartitionKey,
    PartitionDimensionDefinition,
)
from dagster._core.errors import DagsterInvalidInvocationError
=======
from dagster._serdes import whitelist_for_serdes
>>>>>>> 305c6866


@experimental
class PartitionMapping(ABC):
    """Defines a correspondence between the partitions in an asset and the partitions in an asset
    that it depends on.
    """

    @public
    @abstractmethod
    def get_upstream_partitions_for_partition_range(
        self,
        downstream_partition_key_range: Optional[PartitionKeyRange],
        downstream_partitions_def: Optional[PartitionsDefinition],
        upstream_partitions_def: PartitionsDefinition,
    ) -> PartitionKeyRange:
        """Returns the range of partition keys in the upstream asset that include data necessary
        to compute the contents of the given partition key range in the downstream asset.

        Args:
            downstream_partition_key_range (PartitionKeyRange): The range of partition keys in the
                downstream asset.
            downstream_partitions_def (PartitionsDefinition): The partitions definition for the
                downstream asset.
            upstream_partitions_def (PartitionsDefinition): The partitions definition for the
                upstream asset.
        """

    @public
    @abstractmethod
    def get_downstream_partitions_for_partition_range(
        self,
        upstream_partition_key_range: PartitionKeyRange,
        downstream_partitions_def: Optional[PartitionsDefinition],
        upstream_partitions_def: PartitionsDefinition,
    ) -> PartitionKeyRange:
        """Returns the range of partition keys in the downstream asset that use the data in the given
        partition key range of the downstream asset.

        Args:
            upstream_partition_key_range (PartitionKeyRange): The range of partition keys in the
                upstream asset.
            downstream_partitions_def (PartitionsDefinition): The partitions definition for the
                downstream asset.
            upstream_partitions_def (PartitionsDefinition): The partitions definition for the
                upstream asset.
        """

    @public
    def get_upstream_partitions_for_partition_subset(
        self,
        downstream_partition_key_subset: Optional[Union[PartitionKeyRange, PartitionsSubset]],
        downstream_partitions_def: Optional[PartitionsDefinition],
        upstream_partitions_def: PartitionsDefinition,
    ) -> PartitionsSubset:
        """
        TODO add docstring
        """
        if isinstance(downstream_partition_key_subset, PartitionsSubset):
            raise NotImplementedError(
                "Must be implemented by subclass if passing a PartitionsSubset"
            )
        else:
            upstream_key_range = self.get_upstream_partitions_for_partition_range(
                downstream_partition_key_subset,
                downstream_partitions_def,
                upstream_partitions_def,
            )
            return upstream_partitions_def.empty_subset().with_partition_keys(
                upstream_partitions_def.get_partition_keys_in_range(upstream_key_range)
            )

    @public
    def get_downstream_partitions_for_partition_subset(
        self,
        upstream_partition_key_subset: Union[PartitionKeyRange, PartitionsSubset],
        downstream_partitions_def: Optional[PartitionsDefinition],
        upstream_partitions_def: PartitionsDefinition,
    ) -> PartitionsSubset:
        """
        TODO add docstring
        """
        if isinstance(upstream_partition_key_subset, PartitionsSubset):
            raise NotImplementedError(
                "Must be implemented by subclass if passing a PartitionsSubset"
            )
        else:
            downstream_range = self.get_downstream_partitions_for_partition_range(
                upstream_partition_key_subset,
                downstream_partitions_def,
                upstream_partitions_def,
            )
            if downstream_partitions_def is None:
                raise DagsterInvalidInvocationError(
                    "downstream partitions definition must be defined"
                )
            return downstream_partitions_def.empty_subset().with_partition_keys(
                downstream_partitions_def.get_partition_keys_in_range(downstream_range)
            )


@experimental
@whitelist_for_serdes
class IdentityPartitionMapping(PartitionMapping, NamedTuple("_IdentityPartitionMapping", [])):
    def get_upstream_partitions_for_partition_range(
        self,
        downstream_partition_key_range: Optional[PartitionKeyRange],
        downstream_partitions_def: Optional[PartitionsDefinition],
        upstream_partitions_def: PartitionsDefinition,
    ) -> PartitionKeyRange:
        if downstream_partitions_def is None or downstream_partition_key_range is None:
            check.failed("downstream asset is not partitioned")

        return downstream_partition_key_range

    def get_downstream_partitions_for_partition_range(
        self,
        upstream_partition_key_range: PartitionKeyRange,
        downstream_partitions_def: Optional[PartitionsDefinition],
        upstream_partitions_def: PartitionsDefinition,
    ) -> PartitionKeyRange:
        return upstream_partition_key_range


@experimental
@whitelist_for_serdes
class AllPartitionMapping(PartitionMapping, NamedTuple("_AllPartitionMapping", [])):
    def get_upstream_partitions_for_partition_range(
        self,
        downstream_partition_key_range: Optional[PartitionKeyRange],
        downstream_partitions_def: Optional[PartitionsDefinition],
        upstream_partitions_def: PartitionsDefinition,
    ) -> PartitionKeyRange:
        return PartitionKeyRange(
            upstream_partitions_def.get_first_partition_key(),
            upstream_partitions_def.get_last_partition_key(),
        )

    def get_downstream_partitions_for_partition_range(
        self,
        upstream_partition_key_range: PartitionKeyRange,
        downstream_partitions_def: Optional[PartitionsDefinition],
        upstream_partitions_def: PartitionsDefinition,
    ) -> PartitionKeyRange:
        raise NotImplementedError()


@experimental
@whitelist_for_serdes
class LastPartitionMapping(PartitionMapping, NamedTuple("_LastPartitionMapping", [])):
    def get_upstream_partitions_for_partition_range(
        self,
        downstream_partition_key_range: Optional[PartitionKeyRange],
        downstream_partitions_def: Optional[PartitionsDefinition],
        upstream_partitions_def: PartitionsDefinition,
    ) -> PartitionKeyRange:
        last_partition_key = upstream_partitions_def.get_last_partition_key()
        return PartitionKeyRange(last_partition_key, last_partition_key)

    def get_downstream_partitions_for_partition_range(
        self,
        upstream_partition_key_range: PartitionKeyRange,
        downstream_partitions_def: Optional[PartitionsDefinition],
        upstream_partitions_def: PartitionsDefinition,
    ) -> PartitionKeyRange:
        raise NotImplementedError()


@experimental
class SingleDimensionToMultiPartitionMapping(PartitionMapping):
    """
    Defines a correspondence between an upstream single-dimensional partitions definition
    and a downstream MultiPartitionsDefinition. The upstream partitions definition must be
    a dimension of the downstream MultiPartitionsDefinition.

    Args:
        partition_dimension_name (str): The name of the partition dimension in the downstream
            MultiPartitionsDefinition that matches the upstream partitions definition.
    """

    def __init__(self, partition_dimension_name: str):
        self.partition_dimension_name = partition_dimension_name

    def _check_upstream_partitions_def_equals_selected_dimension(
        self,
        upstream_partitions_def: PartitionsDefinition,
        downstream_partitions_def: MultiPartitionsDefinition,
    ) -> None:
        matching_dimensions = [
            partitions_def
            for partitions_def in downstream_partitions_def.partitions_defs
            if partitions_def.name == self.partition_dimension_name
        ]
        if len(matching_dimensions) != 1:
            check.failed(f"Partition dimension '{self.partition_dimension_name}' not found")
        matching_dimension_def = next(iter(matching_dimensions))

        if upstream_partitions_def != matching_dimension_def.partitions_def:
            check.failed(
                "The upstream partitions definition does not have the same partitions definition "
                f"as dimension {matching_dimension_def.name}"
            )

    def get_upstream_partitions_for_partition_range(
        self,
        downstream_partition_key_range: PartitionKeyRange,
        downstream_partitions_def: Optional[PartitionsDefinition],
        upstream_partitions_def: PartitionsDefinition,
    ) -> PartitionKeyRange:
        if not (
            isinstance(downstream_partition_key_range.start, MultiPartitionKey)
            and isinstance(downstream_partition_key_range.end, MultiPartitionKey)
        ):
            check.failed(
                "Start and end fields of downstream partition key range must be MultiPartitionKeys"
            )

        range_start = cast(MultiPartitionKey, downstream_partition_key_range.start)
        range_end = cast(MultiPartitionKey, downstream_partition_key_range.end)

        return PartitionKeyRange(
            range_start.keys_by_dimension[self.partition_dimension_name],
            range_end.keys_by_dimension[self.partition_dimension_name],
        )

    def get_downstream_partitions_for_partition_range(
        self,
        upstream_partition_key_range: PartitionKeyRange,
        downstream_partitions_def: Optional[PartitionsDefinition],
        upstream_partitions_def: PartitionsDefinition,
    ) -> PartitionKeyRange:
        """
        TODO docstring
        """
        raise NotImplementedError()

    def get_upstream_partitions_for_partition_subset(
        self,
        downstream_partition_key_subset: Optional[Union[PartitionKeyRange, PartitionsSubset]],
        downstream_partitions_def: Optional[PartitionsDefinition],
        upstream_partitions_def: PartitionsDefinition,
    ) -> PartitionsSubset:
        if downstream_partitions_def is None or downstream_partition_key_subset is None:
            check.failed("downstream asset is not partitioned")

        if not isinstance(downstream_partitions_def, MultiPartitionsDefinition):
            check.failed("downstream asset is not multi-partitioned")

        self._check_upstream_partitions_def_equals_selected_dimension(
            upstream_partitions_def, downstream_partitions_def
        )

        if isinstance(downstream_partition_key_subset, PartitionKeyRange):
            return upstream_partitions_def.empty_subset().with_partition_keys(
                upstream_partitions_def.get_partition_keys_in_range(
                    self.get_upstream_partitions_for_partition_range(
                        downstream_partition_key_subset,
                        downstream_partitions_def,
                        upstream_partitions_def,
                    )
                )
            )
        else:
            upstream_partitions = set()
            for partition_key in downstream_partition_key_subset.get_partition_keys():
                if not isinstance(partition_key, MultiPartitionKey):
                    check.failed(
                        "Partition keys in downstream partition key subset must be MultiPartitionKeys"
                    )
                upstream_partitions.add(
                    partition_key.keys_by_dimension[self.partition_dimension_name]
                )
            return upstream_partitions_def.empty_subset().with_partition_keys(upstream_partitions)

    def get_downstream_partitions_for_partition_subset(
        self,
        upstream_partition_key_subset: Union[PartitionKeyRange, PartitionsSubset],
        downstream_partitions_def: Optional[PartitionsDefinition],
        upstream_partitions_def: PartitionsDefinition,
    ) -> PartitionsSubset:
        if downstream_partitions_def is None or not isinstance(
            downstream_partitions_def, MultiPartitionsDefinition
        ):
            check.failed("downstream asset is not multi-partitioned")

        self._check_upstream_partitions_def_equals_selected_dimension(
            upstream_partitions_def, downstream_partitions_def
        )

        if isinstance(upstream_partition_key_subset, PartitionKeyRange):
            upstream_keys = upstream_partitions_def.get_partition_keys_in_range(
                upstream_partition_key_subset
            )
        else:
            upstream_keys = upstream_partition_key_subset.get_partition_keys()

        matching_keys = []
        for key in downstream_partitions_def.get_partition_keys():
            key = cast(MultiPartitionKey, key)
            if key.keys_by_dimension[self.partition_dimension_name] in upstream_keys:
                matching_keys.append(key)

        return downstream_partitions_def.empty_subset().with_partition_keys(set(matching_keys))


def infer_partition_mapping(
    partition_mapping: Optional[PartitionMapping], partitions_def: Optional[PartitionsDefinition]
) -> PartitionMapping:
    if partition_mapping is not None:
        return partition_mapping
    elif partitions_def is not None:
        return partitions_def.get_default_partition_mapping()
    else:
        return AllPartitionMapping()


def get_builtin_partition_mapping_types():
    from dagster._core.definitions.time_window_partition_mapping import TimeWindowPartitionMapping

    return (
        AllPartitionMapping,
        IdentityPartitionMapping,
        LastPartitionMapping,
        TimeWindowPartitionMapping,
    )<|MERGE_RESOLUTION|>--- conflicted
+++ resolved
@@ -1,9 +1,6 @@
 from abc import ABC, abstractmethod
-<<<<<<< HEAD
 from typing import Optional, cast, Union
-=======
 from typing import NamedTuple, Optional
->>>>>>> 305c6866
 
 import dagster._check as check
 from dagster._annotations import experimental, public
@@ -13,16 +10,13 @@
     PartitionsSubset,
 )
 from dagster._core.definitions.partition_key_range import PartitionKeyRange
-<<<<<<< HEAD
 from dagster._core.definitions.multi_dimensional_partitions import (
     MultiPartitionsDefinition,
     MultiPartitionKey,
     PartitionDimensionDefinition,
 )
 from dagster._core.errors import DagsterInvalidInvocationError
-=======
 from dagster._serdes import whitelist_for_serdes
->>>>>>> 305c6866
 
 
 @experimental
